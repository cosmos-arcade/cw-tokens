#[cfg(not(feature = "library"))]
use cosmwasm_std::entry_point;
use cosmwasm_std::{
<<<<<<< HEAD
    attr, to_binary, Addr, Binary, Coin, CosmosMsg, Deps, DepsMut, Env, MessageInfo, Response,
    StdResult, Uint128, WasmMsg,
=======
    attr, to_binary, Addr, Binary, BlockInfo, Coin, CosmosMsg, Deps, DepsMut, Env, MessageInfo,
    Response, StdResult, Timestamp, Uint128, WasmMsg,
>>>>>>> 162e97b1
};
use cw2::{get_contract_version, set_contract_version};
use cw20::Cw20ExecuteMsg;
use sha2::Digest;
use std::convert::TryInto;

use crate::error::ContractError;
use crate::msg::{
    BidResponse, ConfigResponse, ExecuteMsg, InstantiateMsg, MerkleRootResponse, MigrateMsg,
    QueryMsg, StagesInfoResponse,
};
use crate::state::{
    Config, BIDS, CLAIM_AIRDROP, CONFIG, MERKLE_ROOT, STAGE_BID, STAGE_CLAIM_AIRDROP,
    STAGE_CLAIM_PRIZE, TICKET_PRICE,
};

// Version info, for migration info
const CONTRACT_NAME: &str = "crates.io:cw20-merkle-airdrop";
const CONTRACT_VERSION: &str = env!("CARGO_PKG_VERSION");

#[cfg_attr(not(feature = "library"), entry_point)]
pub fn instantiate(
    deps: DepsMut,
    env: Env,
    info: MessageInfo,
    msg: InstantiateMsg,
) -> Result<Response, ContractError> {
    set_contract_version(deps.storage, CONTRACT_NAME, CONTRACT_VERSION)?;

    // If owner not in message, set it as sender.
    let owner = msg
        .owner
        .map_or(Ok(info.sender), |o| deps.api.addr_validate(&o))?;

    let config = Config {
        owner: Some(owner),
        cw20_token_address: deps.api.addr_validate(&msg.cw20_token_address)?,
    };

    let stage_bid_end = (msg.stage_bid.start + msg.stage_bid.duration)?;
    let stage_claim_airdrop_end =
        (msg.stage_claim_airdrop.start + msg.stage_claim_airdrop.duration)?;

    // Bid stage have to start after contract instantiation.
    if msg.stage_bid.start.is_triggered(&env.block) {
        return Err(ContractError::BidStartPassed {});
    }

    if stage_bid_end > msg.stage_claim_airdrop.start {
        let first = String::from("bid");
        let second = String::from("Claim airdrop");
        return Err(ContractError::StagesOverlap { first, second });
    }

    if stage_claim_airdrop_end > msg.stage_claim_prize.start {
        let first = String::from("claim aidrop");
        let second = String::from("Claim prize");
        return Err(ContractError::StagesOverlap { first, second });
    }

    // Save contract's state after validity check avoid useless computation.
    CONFIG.save(deps.storage, &config)?;
    STAGE_BID.save(deps.storage, &msg.stage_bid)?;
    STAGE_CLAIM_AIRDROP.save(deps.storage, &msg.stage_claim_airdrop)?;
    STAGE_CLAIM_PRIZE.save(deps.storage, &msg.stage_claim_prize)?;
    TICKET_PRICE.save(deps.storage, &msg.ticket_price)?;

    Ok(Response::default())
}

#[cfg_attr(not(feature = "library"), entry_point)]
pub fn execute(
    deps: DepsMut,
    env: Env,
    info: MessageInfo,
    msg: ExecuteMsg,
) -> Result<Response, ContractError> {
    match msg {
        ExecuteMsg::UpdateConfig { new_owner } => execute_update_config(deps, env, info, new_owner),
        ExecuteMsg::Bid { allocation } => execute_bid(deps, env, info, allocation),
        ExecuteMsg::ChangeBid { allocation } => execute_change_bid(deps, env, info, allocation),
<<<<<<< HEAD
        ExecuteMsg::RemoveBid {} => execute_remove_bid(deps, env, info),
        ExecuteMsg::RegisterMerkleRoot { merkle_root } => {
            execute_register_merkle_root(deps, env, info, merkle_root)
        }
        ExecuteMsg::ClaimAirdrop { amount, proof } => {
            execute_claim_airdrop(deps, env, info, amount, proof)
        }
        ExecuteMsg::ClaimPrize { amount, proof } => !todo!(),
        ExecuteMsg::WithdrawAirdrop { address } => !todo!(),
        ExecuteMsg::WithdrawPrize { address } => !todo!(),
=======
        ExecuteMsg::RemoveBid {} => todo!(),
        ExecuteMsg::RegisterMerkleRoot { merkle_root } => todo!(),
        ExecuteMsg::ClaimAirdrop { amount, proof } => todo!(),
        ExecuteMsg::WithdrawAirdrop { address } => todo!(),
        ExecuteMsg::ClaimPrize {} => todo!(),
        ExecuteMsg::WithdrawPrize { address } => todo!(),
>>>>>>> 162e97b1
    }
}

pub fn execute_update_config(
    deps: DepsMut,
    _env: Env,
    info: MessageInfo,
    new_owner: Option<String>,
) -> Result<Response, ContractError> {
    // authorize owner
    let cfg = CONFIG.load(deps.storage)?;
    // If owner not present the config cannot be updated
    let owner = cfg.owner.ok_or(ContractError::Unauthorized {})?;
    // Just the owner can update the config
    if info.sender != owner {
        return Err(ContractError::Unauthorized {});
    }

    // if owner some validated to addr, otherwise set to none
    let mut tmp_owner = None;
    if let Some(addr) = new_owner {
        tmp_owner = Some(deps.api.addr_validate(&addr)?)
    }

    CONFIG.update(deps.storage, |mut exists| -> StdResult<_> {
        exists.owner = tmp_owner;
        Ok(exists)
    })?;

    Ok(Response::new().add_attribute("action", "update_config"))
}

pub fn execute_bid(
    deps: DepsMut,
    _env: Env,
    info: MessageInfo,
    allocation: Uint128,
) -> Result<Response, ContractError> {
    let stage_bid = STAGE_BID.load(deps.storage)?;
    let stage_bid_end = (stage_bid.start + stage_bid.duration)?;

    // Bid not allowed if bid phase didn't start yet.
    if !stage_bid.start.is_triggered(&_env.block) {
        return Err(ContractError::BidStageNotBegun {});
    }

<<<<<<< HEAD
    //you can't bid if Bid Phase is ended
=======
    // Bid not allowed if bid phase is ended.
    let stage_bid_end = (stage_bid.start + stage_bid.duration)?;
>>>>>>> 162e97b1
    if stage_bid_end.is_triggered(&_env.block) {
        return Err(ContractError::BidStageExpired {});
    }

    let bid = BIDS.load(deps.storage, &info.sender)?;

    //bid can't be less than 0
    if bid < Uint128::zero() {
        return Err(ContractError::IncorrectBidValue {});
    }

    // TODO: controllo allocation

    let ticket_price = TICKET_PRICE.load(deps.storage)?;

<<<<<<< HEAD
    //if ticket price not paid, you can't bid
    if get_amount_for_denom(&info.funds, "ujuno").amount < ticket_price {
=======
    // Controllare se bid già esistente

    // Bid minori di zero non vanno bene

    // If ticket price not paid, bid is not allowed.
    let fund_sent = get_amount_for_denom(&info.funds, "ujuno");
    if fund_sent.amount < ticket_price {
>>>>>>> 162e97b1
        return Err(ContractError::TicketPriceNotPaid {});
    }

    // If sender sent funds higher than ticket price, return change.
    let mut transfer_msg: Vec<CosmosMsg> = vec![];
    if fund_sent.amount > ticket_price {
        transfer_msg.push(get_bank_transfer_to_msg(
            &info.sender,
            &fund_sent.denom,
            fund_sent.amount - ticket_price,
        ))
    }

<<<<<<< HEAD
=======
    // Save address and bid
    BIDS.save(deps.storage, &info.sender, &allocation)?;

>>>>>>> 162e97b1
    let res = Response::new()
    .add_messages(transfer_msg)
        .add_attribute("action", "bid")
        .add_attribute("player", info.sender)
        .add_attribute("allocation", allocation);
    Ok(res)
}

pub fn execute_change_bid(
    deps: DepsMut,
    _env: Env,
    info: MessageInfo,
    allocation: Uint128,
) -> Result<Response, ContractError> {
    let stage_bid = STAGE_BID.load(deps.storage)?;
<<<<<<< HEAD
    let stage_bid_end = (stage_bid.start + stage_bid.duration)?;

    //you can't change bid if Bid Phase didn't start yet
=======

    // Change bid not allowed if bid phase didn't start yet.
>>>>>>> 162e97b1
    if !stage_bid.start.is_triggered(&_env.block) {
        return Err(ContractError::BidStageNotBegun {});
    }

<<<<<<< HEAD
    //you can't change bid if Bid Phase is ended
=======
    // Change bid not allowed if bid phase is ended.
    let stage_bid_end = (stage_bid.start + stage_bid.duration)?;
>>>>>>> 162e97b1
    if stage_bid_end.is_triggered(&_env.block) {
        return Err(ContractError::BidStageExpired {});
    }

<<<<<<< HEAD
    let bid = BIDS.load(deps.storage, &info.sender)?;

    // you must have bid before, to change it
    if bid == Uint128::zero() {
        return Err(ContractError::NonExistentBid {});
    }
=======
    // It will rise an error if info.sender dosn't have an active bid.
    BIDS.load(deps.storage, &info.sender)?;
>>>>>>> 162e97b1

    BIDS.update(
        deps.storage,
        &info.sender,
        |allocation: Option<Uint128>| -> StdResult<_> { Ok(allocation.unwrap()) },
    )?;

    let res = Response::new()
        .add_attribute("action", "change_bid")
        .add_attribute("player", info.sender)
        .add_attribute("new_allocation", allocation);
    Ok(res)
<<<<<<< HEAD
=======
}

/*
pub fn execute_register_merkle_root(
    deps: DepsMut,
    _env: Env,
    info: MessageInfo,
    merkle_root: String,
) -> Result<Response, ContractError> {
    let cfg = CONFIG.load(deps.storage)?;

    // if owner set validate, otherwise unauthorized
    let owner = cfg.owner.ok_or(ContractError::Unauthorized {})?;
    if info.sender != owner {
        return Err(ContractError::Unauthorized {});
    }

    // check merkle root length
    let mut root_buf: [u8; 32] = [0; 32];
    hex::decode_to_slice(&merkle_root, &mut root_buf)?;

    MERKLE_ROOT.save(deps.storage, &merkle_root)?;

    Ok(Response::new().add_attributes(vec![
        attr("action", "register_merkle_root"),
        attr("merkle_root", merkle_root),
    ]))
>>>>>>> 162e97b1
}

pub fn execute_remove_bid(
    deps: DepsMut,
    _env: Env,
    info: MessageInfo,
) -> Result<Response, ContractError> {
    let cfg = CONFIG.load(deps.storage)?;

    // if owner set validate, otherwise unauthorized
    let owner = cfg.owner.ok_or(ContractError::Unauthorized {})?;
    if info.sender != owner {
        return Err(ContractError::Unauthorized {});
    }

    let ticket_price = TICKET_PRICE.load(deps.storage)?;
    let stage_bid = STAGE_BID.load(deps.storage)?;
<<<<<<< HEAD
    let stage_bid_end = (stage_bid.start + stage_bid.duration)?;
=======
>>>>>>> 162e97b1

    //you can't remove bid if Bid Phase didn't start yet
    if !stage_bid.start.is_triggered(&_env.block) {
        return Err(ContractError::BidStageNotBegun {});
    }

    //you can't remove bid if Bid Phase is ended
<<<<<<< HEAD
=======
    let stage_bid_end = (stage_bid.start + stage_bid.duration)?;
>>>>>>> 162e97b1
    if stage_bid_end.is_triggered(&_env.block) {
        return Err(ContractError::BidStageExpired {});
    }

<<<<<<< HEAD
=======
    let bid = BIDS.load(deps.storage, &info.sender)?;

    // you must have bid before, to remove it
    if bid == Uint128::zero() {
        return Err(ContractError::NonExistentBid {});
    }

>>>>>>> 162e97b1
    BIDS.remove(deps.storage, &info.sender);

    bank_transfer_to_msg(&info.sender, ticket_price, "ujuno");

    let res = Response::new()
        .add_attribute("action", "remove_bid")
        .add_attribute("player", info.sender);
    Ok(res)
}

pub fn execute_claim_airdrop(
    deps: DepsMut,
    _env: Env,
    info: MessageInfo,
    amount: Uint128,
    proof: Vec<String>,
) -> Result<Response, ContractError> {
    let stage_claim_aidrop = STAGE_CLAIM_AIRDROP.load(deps.storage)?;
    let stage_claim_airdrop_end = (stage_claim_aidrop.start + stage_claim_aidrop.duration)?;

    // throw an error if airdrop claim stage hasn't started
    if !stage_claim_aidrop.start.is_triggered(&_env.block) {
        return Err(ContractError::ClaimAirdropStageNotBegun {});
    }

    // throw an error if airdrop claim stage is expired
<<<<<<< HEAD
    if stage_claim_airdrop_end.is_triggered(&_env.block) {
        return Err(ContractError::ClaimAirdropStageExpired {});
=======
    let stage_claim_airdrop_end = (stage_claim_aidrop.start + stage_claim_aidrop.duration)?;
    if stage_claim_airdrop_end.is_triggered(&_env.block) {
        return Err(ContractError::ClaimAirdropStageExpired {})
>>>>>>> 162e97b1
    }

    // verify not claimed
    let claimed = CLAIM_AIRDROP.may_load(deps.storage, &info.sender)?;
    if claimed.is_some() {
        return Err(ContractError::Claimed {});
    }

    let config = CONFIG.load(deps.storage)?;
    let merkle_root = MERKLE_ROOT.load(deps.storage)?;

    let user_input = format!("{}{}", info.sender, amount);
    let hash: [u8; 32] = sha2::Sha256::digest(user_input.as_bytes())
        .as_slice()
        .try_into()
        .map_err(|_| ContractError::WrongLength {})?;

    let hash = proof.into_iter().try_fold(hash, |hash, p| {
        let mut proof_buf = [0; 32];
        hex::decode_to_slice(p, &mut proof_buf)?;
        let mut hashes = [hash, proof_buf];
        hashes.sort_unstable();
        sha2::Sha256::digest(&hashes.concat())
            .as_slice()
            .try_into()
            .map_err(|_| ContractError::WrongLength {})
    })?;

    let mut root_buf: [u8; 32] = [0; 32];
    hex::decode_to_slice(merkle_root, &mut root_buf)?;
    if root_buf != hash {
        return Err(ContractError::VerificationFailed {});
    }

    // Update claim index
    CLAIM_AIRDROP.save(deps.storage, &info.sender, &true)?;

    let res = Response::new()
        .add_message(WasmMsg::Execute {
            contract_addr: config.cw20_token_address.to_string(),
            funds: vec![],
            msg: to_binary(&Cw20ExecuteMsg::Transfer {
                recipient: info.sender.to_string(),
                amount,
            })?,
        })
        .add_attribute("action", "claim_airdrop")
        .add_attribute("address", info.sender)
        .add_attribute("amount", amount);
    Ok(res)
<<<<<<< HEAD
=======

}

pub fn execute_claim_prize(
    deps: DepsMut,
    _env: Env,
    info: MessageInfo,
    amount: Uint128,
) ->Result<Response, ContractError> {



    let res = Response::new();
    Ok(res)
}
*/

fn validate_input_amount(
    actual_funds: &[Coin],
    given_amount: Uint128,
    given_denom: &Denom,
) -> Result<(), ContractError> {
    match given_denom {
        Denom::Cw20(_) => Ok(()),
        Denom::Native(denom) => {
            let actual = get_amount_for_denom(actual_funds, denom);
            if actual.amount != given_amount {
                return Err(ContractError::InsufficientFunds {});
            }
            if &actual.denom != denom {
                return Err(ContractError::IncorrectNativeDenom {
                    provided: actual.denom,
                    required: denom.to_string(),
                });
            };
            Ok(())
        }
    }
>>>>>>> 162e97b1
}

fn get_amount_for_denom(coins: &[Coin], denom: &str) -> Coin {
    let amount: Uint128 = coins
        .iter()
        .filter(|c| c.denom == denom)
        .map(|c| c.amount)
        .sum();
    Coin {
        amount,
        denom: denom.to_string(),
    }
}

fn bank_transfer_to_msg(recipient: &Addr, amount: Uint128, denom: &str) -> CosmosMsg {
    let transfer_bank_msg = cosmwasm_std::BankMsg::Send {
        to_address: recipient.into(),
        amount: vec![Coin {
            denom: denom.to_string(),
            amount: amount,
        }],
    };

    let transfer_bank_cosmos_msg: CosmosMsg = transfer_bank_msg.into();
    transfer_bank_cosmos_msg
}

#[cfg_attr(not(feature = "library"), entry_point)]
pub fn query(deps: Deps, _env: Env, msg: QueryMsg) -> StdResult<Binary> {
    match msg {
        QueryMsg::Config {} => to_binary(&query_config(deps)?),
        QueryMsg::StagesInfo {} => to_binary(&query_stages_info(deps)?),
        QueryMsg::MerkleRoot {} => todo!(),
        QueryMsg::Bid {} => todo!(),
    }
}

pub fn query_config(deps: Deps) -> StdResult<ConfigResponse> {
    let cfg = CONFIG.load(deps.storage)?;
    Ok(ConfigResponse {
        owner: cfg.owner.map(|o| o.to_string()),
        cw20_token_address: cfg.cw20_token_address.to_string(),
    })
}

/// Returns stages's information.
pub fn query_stages_info(deps: Deps) -> StdResult<StagesInfoResponse> {
    let stage_bid = STAGE_BID.load(deps.storage)?;
    let stage_claim_airdrop = STAGE_CLAIM_AIRDROP.load(deps.storage)?;
    let stage_claim_prize = STAGE_CLAIM_PRIZE.load(deps.storage)?;
    Ok(StagesInfoResponse {
        stage_bid: stage_bid,
        stage_claim_airdrop: stage_claim_airdrop,
        stage_claim_prize: stage_claim_prize,
    })
<<<<<<< HEAD
=======
}

/*
pub fn query_merkle_root(deps: Deps) -> StdResult<MerkleRootResponse> {
    let merkle_root = MERKLE_ROOT.load(deps.storage)?;
    let stage_bid = STAGE_BID.load(deps.storage)?;
    let stage_claim_airdrop = STAGE_CLAIM_AIRDROP.may_load(deps.storage)?;
    let stage_claim_prize = STAGE_CLAIM_PRIZE.load(deps.storage)?;

    let resp = MerkleRootResponse {merkle_root};

    Ok(resp)
}
*/

#[cfg_attr(not(feature = "library"), entry_point)]
pub fn migrate(deps: DepsMut, _env: Env, _msg: MigrateMsg) -> Result<Response, ContractError> {
    let version = get_contract_version(deps.storage)?;
    if version.contract != CONTRACT_NAME {
        return Err(ContractError::CannotMigrate {
            previous_contract: version.contract,
        });
    }
    Ok(Response::default())
}

fn get_bank_transfer_to_msg(recipient: &Addr, denom: &str, native_amount: Uint128) -> CosmosMsg {
    let transfer_bank_msg = cosmwasm_std::BankMsg::Send {
        to_address: recipient.into(),
        amount: vec![Coin {
            denom: denom.to_string(),
            amount: native_amount,
        }],
    };

    let transfer_bank_cosmos_msg: CosmosMsg = transfer_bank_msg.into();
    transfer_bank_cosmos_msg
}

#[cfg(test)]
mod tests {
    use super::*;
    use cosmwasm_std::testing::{mock_dependencies, mock_env, mock_info};
    use cosmwasm_std::{from_binary, from_slice, CosmosMsg, SubMsg};
    use cw_utils::Duration;
    use serde::Deserialize;

    fn valid_stages() -> (Stage, Stage, Stage) {
        let stage_bid = Stage {
            start: Scheduled::AtHeight(200_000),
            duration: Duration::Height(2),
        };

        let stage_claim_airdrop = Stage {
            start: Scheduled::AtHeight(203_000),
            duration: Duration::Height(2),
        };

        let stage_claim_prize = Stage {
            start: Scheduled::AtHeight(206_000),
            duration: Duration::Height(2),
        };

        return (stage_bid, stage_claim_airdrop, stage_claim_prize);
    }
    #[test]
    fn proper_instantiation() {
        let mut deps = mock_dependencies();

        let (stage_bid, stage_claim_airdrop, stage_claim_prize) = valid_stages();

        let msg = InstantiateMsg {
            owner: Some("owner0000".to_string()),
            cw20_token_address: "random0000".to_string(),
            ticket_price: Uint128::new(10),
            stage_bid: stage_bid,
            stage_claim_airdrop: stage_claim_airdrop,
            stage_claim_prize: stage_claim_prize,
        };

        let env = mock_env();
        let info = mock_info("addr0000", &[]);

        // we can just call .unwrap() to assert this was a success
        let _res = instantiate(deps.as_mut(), env.clone(), info, msg).unwrap();

        // it worked, let's query the state
        let res = query(deps.as_ref(), env.clone(), QueryMsg::Config {}).unwrap();
        let config: ConfigResponse = from_binary(&res).unwrap();
        assert_eq!("owner0000", config.owner.unwrap().as_str());
        assert_eq!("random0000", config.cw20_token_address.as_str());

        let res = query(deps.as_ref(), env, QueryMsg::StagesInfo {}).unwrap();
        let stages_info: StagesInfoResponse = from_binary(&res).unwrap();
        assert_eq!(Scheduled::AtHeight(200_000), stages_info.stage_bid.start);
    }

    #[test]
    fn update_config() {
        let mut deps = mock_dependencies();

        let (stage_bid, stage_claim_airdrop, stage_claim_prize) = valid_stages();

        let msg = InstantiateMsg {
            owner: Some("owner0000".to_string()),
            cw20_token_address: "random0000".to_string(),
            ticket_price: Uint128::new(10),
            stage_bid: stage_bid,
            stage_claim_airdrop: stage_claim_airdrop,
            stage_claim_prize: stage_claim_prize,
        };

        let env = mock_env();
        let info = mock_info("owner0000", &[]);
        let _res = instantiate(deps.as_mut(), env, info, msg).unwrap();

        // Update owner
        let env = mock_env();
        let info = mock_info("owner0000", &[]);
        let msg = ExecuteMsg::UpdateConfig {
            new_owner: Some("owner0001".to_string()),
        };

        let res = execute(deps.as_mut(), env.clone(), info, msg).unwrap();
        // println!("{:?}", res);
        assert_eq!(0, res.messages.len());

        // it worked, let's query the state
        let res = query(deps.as_ref(), env, QueryMsg::Config {}).unwrap();
        let config: ConfigResponse = from_binary(&res).unwrap();
        assert_eq!("owner0001", config.owner.unwrap().as_str());

        // Unauthorized err
        let env = mock_env();
        let info = mock_info("owner0000", &[]);
        let msg = ExecuteMsg::UpdateConfig { new_owner: None };

        let res = execute(deps.as_mut(), env, info, msg).unwrap_err();
        assert_eq!(res, ContractError::Unauthorized {});
    }

    #[test]
    fn bid() {
        let mut deps = mock_dependencies();

        let (stage_bid, stage_claim_airdrop, stage_claim_prize) = valid_stages();

        let msg = InstantiateMsg {
            owner: Some("owner0000".to_string()),
            cw20_token_address: "random0000".to_string(),
            ticket_price: Uint128::new(10),
            stage_bid: stage_bid,
            stage_claim_airdrop: stage_claim_airdrop,
            stage_claim_prize: stage_claim_prize,
        };

        let env = mock_env();
        let info = mock_info("owner0000", &[]);
        let _res = instantiate(deps.as_mut(), env, info, msg).unwrap();

        // Place a valid bid without change
        let mut env = mock_env();
        env.block.height = 200_001;

        let info = mock_info(
            "owner0001",
            &[Coin {
                denom: String::from("ujuno"),
                amount: Uint128::new(10),
            }],
        );

        let msg = ExecuteMsg::Bid {
            allocation: Uint128::new(5_000_000),
        };

        let res = execute(deps.as_mut(), env.clone(), info, msg).unwrap();
        assert_eq!(0, res.messages.len());

        // Place a valid bid with change
        let info = mock_info(
            "owner0001",
            &[Coin {
                denom: String::from("ujuno"),
                amount: Uint128::new(13),
            }],
        );

        let msg = ExecuteMsg::Bid {
            allocation: Uint128::new(5_000_000),
        };

        let res = execute(deps.as_mut(), env.clone(), info, msg).unwrap();
        assert_eq!(1, res.messages.len());

        // Place unvalid bid
        let info = mock_info(
            "owner0001",
            &[Coin {
                denom: String::from("ujuno"),
                amount: Uint128::new(1),
            }],
        );

        let msg = ExecuteMsg::Bid {
            allocation: Uint128::new(5_000_000),
        };

        let res = execute(deps.as_mut(), env.clone(), info, msg).unwrap_err();
        assert_eq!(ContractError::TicketPriceNotPaid {}, res);
    }

    #[test]
    fn change_bid() {
        let mut deps = mock_dependencies();

        let (stage_bid, stage_claim_airdrop, stage_claim_prize) = valid_stages();

        let msg = InstantiateMsg {
            owner: Some("owner0000".to_string()),
            cw20_token_address: "random0000".to_string(),
            ticket_price: Uint128::new(10),
            stage_bid: stage_bid,
            stage_claim_airdrop: stage_claim_airdrop,
            stage_claim_prize: stage_claim_prize,
        };

        let env = mock_env();
        let info = mock_info("owner0000", &[]);
        let _res = instantiate(deps.as_mut(), env, info, msg).unwrap();

        // Place a valid bid without change
        let mut env = mock_env();
        env.block.height = 200_001;

        let info = mock_info(
            "owner0001",
            &[Coin {
                denom: String::from("ujuno"),
                amount: Uint128::new(10),
            }],
        );

        let msg = ExecuteMsg::Bid {
            allocation: Uint128::new(5_000_000),
        };

        let res = execute(deps.as_mut(), env.clone(), info, msg).unwrap();
        assert_eq!(0, res.messages.len());

        // Place a valid bid with change
        let info = mock_info(
            "owner0001",
            &[Coin {
                denom: String::from("ujuno"),
                amount: Uint128::new(13),
            }],
        );

        let msg = ExecuteMsg::Bid {
            allocation: Uint128::new(5_000_000),
        };

        let res = execute(deps.as_mut(), env.clone(), info, msg).unwrap();
        assert_eq!(1, res.messages.len());

        // Place unvalid bid
        let info = mock_info(
            "owner0001",
            &[Coin {
                denom: String::from("ujuno"),
                amount: Uint128::new(1),
            }],
        );

        let msg = ExecuteMsg::Bid {
            allocation: Uint128::new(5_000_000),
        };

        let res = execute(deps.as_mut(), env.clone(), info, msg).unwrap_err();
        assert_eq!(ContractError::TicketPriceNotPaid {}, res);
    }

>>>>>>> 162e97b1
}<|MERGE_RESOLUTION|>--- conflicted
+++ resolved
@@ -1,13 +1,8 @@
 #[cfg(not(feature = "library"))]
 use cosmwasm_std::entry_point;
 use cosmwasm_std::{
-<<<<<<< HEAD
-    attr, to_binary, Addr, Binary, Coin, CosmosMsg, Deps, DepsMut, Env, MessageInfo, Response,
-    StdResult, Uint128, WasmMsg,
-=======
     attr, to_binary, Addr, Binary, BlockInfo, Coin, CosmosMsg, Deps, DepsMut, Env, MessageInfo,
     Response, StdResult, Timestamp, Uint128, WasmMsg,
->>>>>>> 162e97b1
 };
 use cw2::{get_contract_version, set_contract_version};
 use cw20::Cw20ExecuteMsg;
@@ -89,25 +84,14 @@
         ExecuteMsg::UpdateConfig { new_owner } => execute_update_config(deps, env, info, new_owner),
         ExecuteMsg::Bid { allocation } => execute_bid(deps, env, info, allocation),
         ExecuteMsg::ChangeBid { allocation } => execute_change_bid(deps, env, info, allocation),
-<<<<<<< HEAD
         ExecuteMsg::RemoveBid {} => execute_remove_bid(deps, env, info),
-        ExecuteMsg::RegisterMerkleRoot { merkle_root } => {
-            execute_register_merkle_root(deps, env, info, merkle_root)
-        }
+        ExecuteMsg::RegisterMerkleRoot { merkle_root } => todo!(),
         ExecuteMsg::ClaimAirdrop { amount, proof } => {
             execute_claim_airdrop(deps, env, info, amount, proof)
         }
         ExecuteMsg::ClaimPrize { amount, proof } => !todo!(),
         ExecuteMsg::WithdrawAirdrop { address } => !todo!(),
         ExecuteMsg::WithdrawPrize { address } => !todo!(),
-=======
-        ExecuteMsg::RemoveBid {} => todo!(),
-        ExecuteMsg::RegisterMerkleRoot { merkle_root } => todo!(),
-        ExecuteMsg::ClaimAirdrop { amount, proof } => todo!(),
-        ExecuteMsg::WithdrawAirdrop { address } => todo!(),
-        ExecuteMsg::ClaimPrize {} => todo!(),
-        ExecuteMsg::WithdrawPrize { address } => todo!(),
->>>>>>> 162e97b1
     }
 }
 
@@ -154,12 +138,8 @@
         return Err(ContractError::BidStageNotBegun {});
     }
 
-<<<<<<< HEAD
-    //you can't bid if Bid Phase is ended
-=======
     // Bid not allowed if bid phase is ended.
     let stage_bid_end = (stage_bid.start + stage_bid.duration)?;
->>>>>>> 162e97b1
     if stage_bid_end.is_triggered(&_env.block) {
         return Err(ContractError::BidStageExpired {});
     }
@@ -171,22 +151,15 @@
         return Err(ContractError::IncorrectBidValue {});
     }
 
-    // TODO: controllo allocation
-
     let ticket_price = TICKET_PRICE.load(deps.storage)?;
 
-<<<<<<< HEAD
-    //if ticket price not paid, you can't bid
-    if get_amount_for_denom(&info.funds, "ujuno").amount < ticket_price {
-=======
-    // Controllare se bid già esistente
-
-    // Bid minori di zero non vanno bene
+    // TODO: Controllare se bid già esistente
+
+    // TODO: Bid minori di zero non vanno bene
 
     // If ticket price not paid, bid is not allowed.
     let fund_sent = get_amount_for_denom(&info.funds, "ujuno");
     if fund_sent.amount < ticket_price {
->>>>>>> 162e97b1
         return Err(ContractError::TicketPriceNotPaid {});
     }
 
@@ -200,12 +173,9 @@
         ))
     }
 
-<<<<<<< HEAD
-=======
     // Save address and bid
     BIDS.save(deps.storage, &info.sender, &allocation)?;
 
->>>>>>> 162e97b1
     let res = Response::new()
     .add_messages(transfer_msg)
         .add_attribute("action", "bid")
@@ -221,39 +191,20 @@
     allocation: Uint128,
 ) -> Result<Response, ContractError> {
     let stage_bid = STAGE_BID.load(deps.storage)?;
-<<<<<<< HEAD
-    let stage_bid_end = (stage_bid.start + stage_bid.duration)?;
-
-    //you can't change bid if Bid Phase didn't start yet
-=======
 
     // Change bid not allowed if bid phase didn't start yet.
->>>>>>> 162e97b1
     if !stage_bid.start.is_triggered(&_env.block) {
         return Err(ContractError::BidStageNotBegun {});
     }
 
-<<<<<<< HEAD
-    //you can't change bid if Bid Phase is ended
-=======
     // Change bid not allowed if bid phase is ended.
     let stage_bid_end = (stage_bid.start + stage_bid.duration)?;
->>>>>>> 162e97b1
     if stage_bid_end.is_triggered(&_env.block) {
         return Err(ContractError::BidStageExpired {});
     }
 
-<<<<<<< HEAD
-    let bid = BIDS.load(deps.storage, &info.sender)?;
-
-    // you must have bid before, to change it
-    if bid == Uint128::zero() {
-        return Err(ContractError::NonExistentBid {});
-    }
-=======
     // It will rise an error if info.sender dosn't have an active bid.
     BIDS.load(deps.storage, &info.sender)?;
->>>>>>> 162e97b1
 
     BIDS.update(
         deps.storage,
@@ -266,36 +217,6 @@
         .add_attribute("player", info.sender)
         .add_attribute("new_allocation", allocation);
     Ok(res)
-<<<<<<< HEAD
-=======
-}
-
-/*
-pub fn execute_register_merkle_root(
-    deps: DepsMut,
-    _env: Env,
-    info: MessageInfo,
-    merkle_root: String,
-) -> Result<Response, ContractError> {
-    let cfg = CONFIG.load(deps.storage)?;
-
-    // if owner set validate, otherwise unauthorized
-    let owner = cfg.owner.ok_or(ContractError::Unauthorized {})?;
-    if info.sender != owner {
-        return Err(ContractError::Unauthorized {});
-    }
-
-    // check merkle root length
-    let mut root_buf: [u8; 32] = [0; 32];
-    hex::decode_to_slice(&merkle_root, &mut root_buf)?;
-
-    MERKLE_ROOT.save(deps.storage, &merkle_root)?;
-
-    Ok(Response::new().add_attributes(vec![
-        attr("action", "register_merkle_root"),
-        attr("merkle_root", merkle_root),
-    ]))
->>>>>>> 162e97b1
 }
 
 pub fn execute_remove_bid(
@@ -313,10 +234,6 @@
 
     let ticket_price = TICKET_PRICE.load(deps.storage)?;
     let stage_bid = STAGE_BID.load(deps.storage)?;
-<<<<<<< HEAD
-    let stage_bid_end = (stage_bid.start + stage_bid.duration)?;
-=======
->>>>>>> 162e97b1
 
     //you can't remove bid if Bid Phase didn't start yet
     if !stage_bid.start.is_triggered(&_env.block) {
@@ -324,24 +241,11 @@
     }
 
     //you can't remove bid if Bid Phase is ended
-<<<<<<< HEAD
-=======
     let stage_bid_end = (stage_bid.start + stage_bid.duration)?;
->>>>>>> 162e97b1
     if stage_bid_end.is_triggered(&_env.block) {
         return Err(ContractError::BidStageExpired {});
     }
 
-<<<<<<< HEAD
-=======
-    let bid = BIDS.load(deps.storage, &info.sender)?;
-
-    // you must have bid before, to remove it
-    if bid == Uint128::zero() {
-        return Err(ContractError::NonExistentBid {});
-    }
-
->>>>>>> 162e97b1
     BIDS.remove(deps.storage, &info.sender);
 
     bank_transfer_to_msg(&info.sender, ticket_price, "ujuno");
@@ -360,7 +264,6 @@
     proof: Vec<String>,
 ) -> Result<Response, ContractError> {
     let stage_claim_aidrop = STAGE_CLAIM_AIRDROP.load(deps.storage)?;
-    let stage_claim_airdrop_end = (stage_claim_aidrop.start + stage_claim_aidrop.duration)?;
 
     // throw an error if airdrop claim stage hasn't started
     if !stage_claim_aidrop.start.is_triggered(&_env.block) {
@@ -368,14 +271,9 @@
     }
 
     // throw an error if airdrop claim stage is expired
-<<<<<<< HEAD
-    if stage_claim_airdrop_end.is_triggered(&_env.block) {
-        return Err(ContractError::ClaimAirdropStageExpired {});
-=======
     let stage_claim_airdrop_end = (stage_claim_aidrop.start + stage_claim_aidrop.duration)?;
     if stage_claim_airdrop_end.is_triggered(&_env.block) {
         return Err(ContractError::ClaimAirdropStageExpired {})
->>>>>>> 162e97b1
     }
 
     // verify not claimed
@@ -426,47 +324,6 @@
         .add_attribute("address", info.sender)
         .add_attribute("amount", amount);
     Ok(res)
-<<<<<<< HEAD
-=======
-
-}
-
-pub fn execute_claim_prize(
-    deps: DepsMut,
-    _env: Env,
-    info: MessageInfo,
-    amount: Uint128,
-) ->Result<Response, ContractError> {
-
-
-
-    let res = Response::new();
-    Ok(res)
-}
-*/
-
-fn validate_input_amount(
-    actual_funds: &[Coin],
-    given_amount: Uint128,
-    given_denom: &Denom,
-) -> Result<(), ContractError> {
-    match given_denom {
-        Denom::Cw20(_) => Ok(()),
-        Denom::Native(denom) => {
-            let actual = get_amount_for_denom(actual_funds, denom);
-            if actual.amount != given_amount {
-                return Err(ContractError::InsufficientFunds {});
-            }
-            if &actual.denom != denom {
-                return Err(ContractError::IncorrectNativeDenom {
-                    provided: actual.denom,
-                    required: denom.to_string(),
-                });
-            };
-            Ok(())
-        }
-    }
->>>>>>> 162e97b1
 }
 
 fn get_amount_for_denom(coins: &[Coin], denom: &str) -> Coin {
@@ -522,8 +379,6 @@
         stage_claim_airdrop: stage_claim_airdrop,
         stage_claim_prize: stage_claim_prize,
     })
-<<<<<<< HEAD
-=======
 }
 
 /*
@@ -807,5 +662,4 @@
         assert_eq!(ContractError::TicketPriceNotPaid {}, res);
     }
 
->>>>>>> 162e97b1
 }